{
<<<<<<< HEAD
    "weather": {
        "transport": "stdio",
        "command": "uv",
        "description": "Get weather forecasts",
        "args": [
            "--directory",
            "/Users/heuris/fun/weather_service",
            "run",
            "weather-service"
        ],
        "env": {
            "OPENWEATHER_API_KEY": "YOUR.OPENWEATHER.API.KEY"
        }
    },
    "sqlite": {
        "transport": "stdio",
        "command": "uvx",
        "description": "Database operations with SQLite, e.g., describe, create, and query tables.",
        "args": [
            "mcp-server-sqlite",
            "--db-path",
            "test.db"
        ]
    },
    "filesystem": {
        "transport": "stdio",
        "command": "npx",
        "description": "Filesystem operations on your files, e.g., search, copy, move, and delete files.",
        "args": [
            "-y",
            "@modelcontextprotocol/server-filesystem",
            "/Users/praneetdhoolia/work/workers/playground"
        ]
    },
    "gmail": {
        "transport": "streamable_http",
        "env": {
            "CLIENT_ID": "YOUR.GOOGLE.CLIENT.ID",
            "CLIENT_SECRET": "YOUR.GOOGLE.CLIENT.SECRET",
            "REFRESH_TOKEN": "YOUR.GOOGLE.REFRESH.TOKEN"
        },
        "url": "https://server.smithery.ai/@HeurisTech/gmail-mcp-server/mcp",
        "description": "Provides tools for common operations with Gmail (e.g., send_mail)"
    },
    "contract_manufacturers": {
        "transport": "streamable_http",
        "env": {
            "OPENAI_API_KEY": "YOUR.OPENAI.API.KEY"
        },
        "url": "https://server.smithery.ai/@esxr/contract_manufacturers_mcp/mcp",
        "description": "list or get the requirements for manufacturers for various products"
    },
    "playwright": {
        "command": "npx",
        "args": [
          "@playwright/mcp@latest",
          "--no-sandbox",
          "--headless",
          "--executablePath",
          "/root/.cache/ms-playwright/chromium-1169/chrome-linux/chrome",
          "--config",
          "/deps/langgraph-mcp/playwright/config.json"
        ],
        "description": "Use for browser based interaction or automation tasks"
    },
    "shell": {
        "description": "Execute shell commands, create files and directories, and perform local system operations using custom tools"
=======
    "playwright": {
      "command": "npx",
      "args": [
        "@playwright/mcp@latest",
        "--no-sandbox"
      ],
      "transport": "stdio",
      "description": "Use for browser based interaction or automation tasks"
>>>>>>> 787f3aea
    }
  }


  <|MERGE_RESOLUTION|>--- conflicted
+++ resolved
@@ -1,73 +1,4 @@
 {
-<<<<<<< HEAD
-    "weather": {
-        "transport": "stdio",
-        "command": "uv",
-        "description": "Get weather forecasts",
-        "args": [
-            "--directory",
-            "/Users/heuris/fun/weather_service",
-            "run",
-            "weather-service"
-        ],
-        "env": {
-            "OPENWEATHER_API_KEY": "YOUR.OPENWEATHER.API.KEY"
-        }
-    },
-    "sqlite": {
-        "transport": "stdio",
-        "command": "uvx",
-        "description": "Database operations with SQLite, e.g., describe, create, and query tables.",
-        "args": [
-            "mcp-server-sqlite",
-            "--db-path",
-            "test.db"
-        ]
-    },
-    "filesystem": {
-        "transport": "stdio",
-        "command": "npx",
-        "description": "Filesystem operations on your files, e.g., search, copy, move, and delete files.",
-        "args": [
-            "-y",
-            "@modelcontextprotocol/server-filesystem",
-            "/Users/praneetdhoolia/work/workers/playground"
-        ]
-    },
-    "gmail": {
-        "transport": "streamable_http",
-        "env": {
-            "CLIENT_ID": "YOUR.GOOGLE.CLIENT.ID",
-            "CLIENT_SECRET": "YOUR.GOOGLE.CLIENT.SECRET",
-            "REFRESH_TOKEN": "YOUR.GOOGLE.REFRESH.TOKEN"
-        },
-        "url": "https://server.smithery.ai/@HeurisTech/gmail-mcp-server/mcp",
-        "description": "Provides tools for common operations with Gmail (e.g., send_mail)"
-    },
-    "contract_manufacturers": {
-        "transport": "streamable_http",
-        "env": {
-            "OPENAI_API_KEY": "YOUR.OPENAI.API.KEY"
-        },
-        "url": "https://server.smithery.ai/@esxr/contract_manufacturers_mcp/mcp",
-        "description": "list or get the requirements for manufacturers for various products"
-    },
-    "playwright": {
-        "command": "npx",
-        "args": [
-          "@playwright/mcp@latest",
-          "--no-sandbox",
-          "--headless",
-          "--executablePath",
-          "/root/.cache/ms-playwright/chromium-1169/chrome-linux/chrome",
-          "--config",
-          "/deps/langgraph-mcp/playwright/config.json"
-        ],
-        "description": "Use for browser based interaction or automation tasks"
-    },
-    "shell": {
-        "description": "Execute shell commands, create files and directories, and perform local system operations using custom tools"
-=======
     "playwright": {
       "command": "npx",
       "args": [
@@ -76,7 +7,6 @@
       ],
       "transport": "stdio",
       "description": "Use for browser based interaction or automation tasks"
->>>>>>> 787f3aea
     }
   }
 
